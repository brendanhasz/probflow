--- conflicted
+++ resolved
@@ -5,11 +5,7 @@
 
 setup(
     name="probflow",
-<<<<<<< HEAD
-    version="2.1.3",
-=======
-    version="2.2.0",
->>>>>>> 1e69413c
+    version="2.2.1",
     author="Brendan Hasz",
     author_email="winsto99@gmail.com",
     description="A Python package for building Bayesian models with TensorFlow or PyTorch",
