from probflow.applications import *
from probflow.callbacks import *
from probflow.data import *
from probflow.distributions import *
from probflow.models import *
from probflow.modules import *
from probflow.parameters import *
from probflow.utils.base import *
from probflow.utils.io import *
from probflow.utils.settings import *

<<<<<<< HEAD
__version__ = "2.1.3"
=======
__version__ = "2.2.0"
>>>>>>> 1e69413c
<|MERGE_RESOLUTION|>--- conflicted
+++ resolved
@@ -9,8 +9,4 @@
 from probflow.utils.io import *
 from probflow.utils.settings import *
 
-<<<<<<< HEAD
-__version__ = "2.1.3"
-=======
-__version__ = "2.2.0"
->>>>>>> 1e69413c
+__version__ = "2.2.1"